--- conflicted
+++ resolved
@@ -14,10 +14,7 @@
 
 build_script:
   - ps: Test-ModuleManifest -Path .\PSF.psd1 -Verbose -ErrorAction Stop
-<<<<<<< HEAD
-=======
   - ps: .\.ExecuteTests.ps1
->>>>>>> c255944a
   - ps: |
       $DestPath = "C:\Users\appveyor\Documents\WindowsPowerShell\Modules\PSF\"
       New-Item -Path $DestPath -Type Directory -Force
